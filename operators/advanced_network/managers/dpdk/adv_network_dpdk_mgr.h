--- conflicted
+++ resolved
@@ -53,89 +53,15 @@
 namespace holoscan::ops {
 
 struct DPDKQueueConfig {
-<<<<<<< HEAD
-  std::vector<struct rte_mempool *> pools;
-  struct rte_eth_rxconf rxconf_qsplit;
-  std::vector<union rte_eth_rxseg> rx_useg;
-};   
-=======
   std::vector<struct rte_mempool*> pools;
   struct rte_eth_rxconf rxconf_qsplit;
   std::vector<union rte_eth_rxseg> rx_useg;
 };
->>>>>>> bd116304
 
 class DpdkMgr : public ANOMgr {
  public:
   static_assert(MAX_INTERFACES <= RTE_MAX_ETHPORTS, "Too many interfaces configured");
 
-<<<<<<< HEAD
-    DpdkMgr() = default;
-    ~DpdkMgr();
-    bool set_config_and_initialize(const AdvNetConfigYaml& cfg) override;
-    void initialize() override;
-    void run() override;
-    static constexpr int JUMBFRAME_SIZE = 9100;
-    static constexpr int DEFAULT_NUM_TX_BURST = 256;
-    static constexpr int DEFAULT_NUM_RX_BURST = 64;
-    uint16_t default_num_rx_desc = 8192;
-    uint16_t default_num_tx_desc = 8192;
-    int num_ports = 0;
-    static constexpr int num_lcores = 2;
-    static constexpr int MEMPOOL_CACHE_SIZE = 32;
-    static constexpr int MAX_PKT_BURST = 64;
-
-    static constexpr uint32_t GPU_PAGE_OFFSET = (GPU_PAGE_SIZE - 1);
-    static constexpr uint32_t GPU_PAGE_MASK = (~GPU_PAGE_OFFSET);
-    static constexpr uint32_t CPU_PAGE_SIZE = 4096;
-    static constexpr int BUFFER_SPLIT_SEGS = 2;
-    static constexpr int MAX_ETH_HDR_SIZE = 18;
-
-    void *get_seg_pkt_ptr(AdvNetBurstParams *burst, int seg, int idx) override;
-    void *get_pkt_ptr(AdvNetBurstParams *burst, int idx) override;
-    uint16_t get_seg_pkt_len(AdvNetBurstParams *burst, int seg, int idx) override;
-    uint16_t get_pkt_len(AdvNetBurstParams *burst, int idx) override;
-    AdvNetStatus get_tx_pkt_burst(AdvNetBurstParams *burst) override;
-    AdvNetStatus set_eth_hdr(AdvNetBurstParams *burst, int idx,
-                                      char *dst_addr) override;
-    AdvNetStatus set_ipv4_hdr(AdvNetBurstParams *burst, int idx,
-                                      int ip_len,
-                                      uint8_t proto,
-                                      unsigned int src_host,
-                                      unsigned int dst_host) override;
-    AdvNetStatus set_udp_hdr(AdvNetBurstParams *burst,
-                                      int idx,
-                                      int udp_len,
-                                      uint16_t src_port,
-                                      uint16_t dst_port) override;
-    AdvNetStatus set_udp_payload(AdvNetBurstParams *burst, int idx,
-                                      void *data, int len) override;
-    bool tx_burst_available(AdvNetBurstParams *burst) override;
-
-    AdvNetStatus set_pkt_lens(AdvNetBurstParams *burst, int idx, const std::initializer_list<int> &lens) override;
-    void free_all_seg_pkts(AdvNetBurstParams *burst, int seg) override;
-    void free_pkt_seg(AdvNetBurstParams *burst, int seg, int pkt) override;
-    void free_pkt(AdvNetBurstParams *burst, int pkt) override;
-    void free_all_pkts(AdvNetBurstParams *burst) override;
-    void free_rx_burst(AdvNetBurstParams *burst) override;
-    void free_tx_burst(AdvNetBurstParams *burst) override;
-    std::optional<uint16_t> get_port_from_ifname(const std::string &name) override;
-
-    AdvNetStatus get_rx_burst(AdvNetBurstParams **burst) override;
-    AdvNetStatus set_pkt_tx_time(AdvNetBurstParams *burst, int idx, uint64_t timestamp);
-    void free_rx_meta(AdvNetBurstParams *burst) override;
-    void free_tx_meta(AdvNetBurstParams *burst) override;
-    AdvNetStatus get_tx_meta_buf(AdvNetBurstParams **burst) override;
-    AdvNetStatus send_tx_burst(AdvNetBurstParams *burst) override;
-    int address_to_port(const std::string &addr) override;
-    AdvNetStatus get_mac(int port, char *mac) override;
-    void shutdown() override;
-    void print_stats() override;
-    void adjust_memory_regions() override;
-    uint64_t get_burst_tot_byte(AdvNetBurstParams *burst) override;
-    AdvNetBurstParams * create_burst_params() override;
-    bool validate_config() const override;
-=======
   DpdkMgr() = default;
   ~DpdkMgr();
   bool set_config_and_initialize(const AdvNetConfigYaml& cfg) override;
@@ -179,7 +105,6 @@
   void free_rx_burst(AdvNetBurstParams* burst) override;
   void free_tx_burst(AdvNetBurstParams* burst) override;
   std::optional<uint16_t> get_port_from_ifname(const std::string& name) override;
->>>>>>> bd116304
 
   AdvNetStatus get_rx_burst(AdvNetBurstParams** burst) override;
   AdvNetStatus set_pkt_tx_time(AdvNetBurstParams* burst, int idx, uint64_t timestamp);
@@ -197,38 +122,6 @@
   bool validate_config() const override;
 
  private:
-<<<<<<< HEAD
-    static std::string generate_random_string(int len);
-    static int rx_core_worker(void *arg);
-    static int tx_core_worker(void *arg);
-    static void flush_packets(int port);
-    void setup_accurate_send_scheduling_mask();
-    int setup_pools_and_rings(int max_rx_batch, int max_tx_batch);
-    struct rte_flow *add_flow(int port, const FlowConfig &cfg);
-    AdvNetStatus register_mrs();
-    AdvNetStatus map_mrs();
-    int numa_from_mem(const MemoryRegion &mr);
-    struct rte_flow* add_modify_flow_set(int port, int queue, const char *buf, int len, AdvNetDirection direction);
-    void apply_tx_offloads(int port);
-
-    std::array<std::string, MAX_IFS> if_names;
-    std::array<std::string, MAX_IFS> pcie_addrs;
-    std::array<struct rte_ether_addr, MAX_IFS> mac_addrs;
-    struct rte_ether_addr conf_ports_eth_addr[RTE_MAX_ETHPORTS];
-    struct rte_ring *rx_ring;
-    std::unordered_map<uint32_t, struct rte_ring *> tx_rings;
-    std::unordered_map<uint32_t, struct rte_mempool *> tx_burst_buffers;
-    std::unordered_map<std::string, std::shared_ptr<struct rte_pktmbuf_extmem>> ext_pktmbufs_;
-    std::unordered_map<uint32_t, DPDKQueueConfig*> rx_q_map_;
-    std::unordered_map<uint32_t, DPDKQueueConfig*> tx_q_map_;
-    struct rte_mempool *pkt_len_buffer;;
-    struct rte_mempool *rx_burst_buffer;
-    struct rte_mempool *rx_meta;
-    struct rte_mempool *tx_meta;
-    uint64_t timestamp_mask_{0};
-    uint64_t timestamp_offset_{0};
-    std::array<struct rte_eth_conf, MAX_INTERFACES> local_port_conf;
-=======
   static std::string generate_random_string(int len);
   static int rx_core_worker(void* arg);
   static int tx_core_worker(void* arg);
@@ -260,7 +153,6 @@
   uint64_t timestamp_mask_{0};
   uint64_t timestamp_offset_{0};
   std::array<struct rte_eth_conf, MAX_INTERFACES> local_port_conf;
->>>>>>> bd116304
 
   int num_init = 0;
 };
