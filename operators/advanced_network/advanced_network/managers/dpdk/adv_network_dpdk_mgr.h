/*
 * SPDX-FileCopyrightText: Copyright (c) 2023 NVIDIA CORPORATION & AFFILIATES. All rights reserved.
 * SPDX-License-Identifier: Apache-2.0
 *
 * Licensed under the Apache License, Version 2.0 (the "License");
 * you may not use this file except in compliance with the License.
 * You may obtain a copy of the License at
 *
 * http://www.apache.org/licenses/LICENSE-2.0
 *
 * Unless required by applicable law or agreed to in writing, software
 * distributed under the License is distributed on an "AS IS" BASIS,
 * WITHOUT WARRANTIES OR CONDITIONS OF ANY KIND, either express or implied.
 * See the License for the specific language governing permissions and
 * limitations under the License.
 */

#pragma once

#include <vector>
#include <string>
#include <tuple>
#include <rte_common.h>
#include <rte_log.h>
#include <rte_malloc.h>
#include <rte_memory.h>
#include <rte_memcpy.h>
#include <rte_eal.h>
#include <rte_launch.h>
#include <rte_atomic.h>
#include <rte_cycles.h>
#include <rte_prefetch.h>
#include <rte_lcore.h>
#include <rte_per_lcore.h>
#include <rte_branch_prediction.h>
#include <rte_interrupts.h>
#include <rte_random.h>
#include <rte_debug.h>
#include <rte_ether.h>
#include <rte_ethdev.h>
#include <rte_mempool.h>
#include <rte_mbuf.h>
#include <rte_metrics.h>
#include <rte_bitrate.h>
#include <rte_latencystats.h>
#include <rte_flow.h>
#include <rte_gpudev.h>
#include <atomic>
#include <unordered_map>
#include "advanced_network/manager.h"
#include "advanced_network/common.h"
#include "adv_network_dpdk_stats.h"

namespace holoscan::advanced_network {

struct DPDKQueueConfig {
  std::vector<struct rte_mempool*> pools;
  struct rte_eth_rxconf rxconf_qsplit;
  std::vector<union rte_eth_rxseg> rx_useg;
};


class DpdkMgr : public Manager {
 public:
  static_assert(MAX_INTERFACES <= RTE_MAX_ETHPORTS, "Too many interfaces configured");

  DpdkMgr() = default;
  ~DpdkMgr();
  bool set_config_and_initialize(const NetworkConfig& cfg) override;
  void initialize() override;
  void run() override;
  static constexpr int JUMBOFRAME_SIZE = 9100;
  static constexpr int DEFAULT_NUM_TX_BURST = 256;
<<<<<<< HEAD
  static constexpr int DEFAULT_NUM_RX_BURST = 64;
  static constexpr int MAX_NUM_RX_QUEUES = 64;
=======
  static constexpr uint16_t DEFAULT_NUM_RX_BURST = 64;
>>>>>>> 30b8a28a
  uint16_t default_num_rx_desc = 8192;
  uint16_t default_num_tx_desc = 8192;
  int num_ports = 0;
  static constexpr int MEMPOOL_CACHE_SIZE = 32;

  static constexpr uint32_t GPU_PAGE_OFFSET = (GPU_PAGE_SIZE - 1);
  static constexpr uint32_t GPU_PAGE_MASK = (~GPU_PAGE_OFFSET);
  static constexpr uint32_t CPU_PAGE_SIZE = 4096;
  static constexpr int BUFFER_SPLIT_SEGS = 2;
  static constexpr int MAX_ETH_HDR_SIZE = 18;

  void* get_segment_packet_ptr(BurstParams* burst, int seg, int idx) override;
  void* get_packet_ptr(BurstParams* burst, int idx) override;
  uint32_t get_segment_packet_length(BurstParams* burst, int seg, int idx) override;
  uint32_t get_packet_length(BurstParams* burst, int idx) override;
  uint16_t get_packet_flow_id(BurstParams* burst, int idx) override;
  void* get_packet_extra_info(BurstParams* burst, int idx) override;
  Status get_tx_packet_burst(BurstParams* burst) override;
  Status set_eth_header(BurstParams* burst, int idx, char* dst_addr) override;
  Status set_ipv4_header(BurstParams* burst, int idx, int ip_len, uint8_t proto,
                            unsigned int src_host, unsigned int dst_host) override;
  Status set_udp_header(BurstParams* burst, int idx, int udp_len, uint16_t src_port,
                           uint16_t dst_port) override;
  Status set_udp_payload(BurstParams* burst, int idx, void* data, int len) override;
  bool is_tx_burst_available(BurstParams* burst) override;

  Status set_packet_lengths(BurstParams* burst, int idx,
                            const std::initializer_list<int>& lens) override;
  void free_all_segment_packets(BurstParams* burst, int seg) override;
  void free_packet_segment(BurstParams* burst, int seg, int pkt) override;
  void free_packet(BurstParams* burst, int pkt) override;
  void free_all_packets(BurstParams* burst) override;
  void free_rx_burst(BurstParams* burst) override;
  void free_tx_burst(BurstParams* burst) override;

  Status get_rx_burst(BurstParams** burst, int port, int q) override;
  using holoscan::advanced_network::Manager::get_rx_burst;  // for overloads
  Status set_packet_tx_time(BurstParams* burst, int idx, uint64_t timestamp);
  void free_rx_metadata(BurstParams* burst) override;
  void free_tx_metadata(BurstParams* burst) override;
  Status get_tx_metadata_buffer(BurstParams** burst) override;
  Status send_tx_burst(BurstParams* burst) override;
  Status get_mac_addr(int port, char* mac) override;
  void shutdown() override;
  void print_stats() override;
  void adjust_memory_regions() override;
  uint64_t get_burst_tot_byte(BurstParams* burst) override;
  BurstParams* create_tx_burst_params() override;
  bool validate_config() const override;
  uint16_t get_num_rx_queues(int port_id) const override;

 private:
  static void PrintDpdkStats(int port);
  static std::string generate_random_string(int len);
  static int rx_core_worker(void* arg);
  static int rx_core_multi_q_worker(void* arg);
  static int tx_core_worker(void* arg);
  static void flush_packets(int port);
  void setup_accurate_send_scheduling_mask();
  int setup_pools_and_rings(int max_rx_batch, int max_tx_batch);
  struct rte_flow* add_flow(int port, const FlowConfig& cfg);
  void create_dummy_rx_q();
  struct rte_flow* add_modify_flow_set(int port, int queue, const char* buf, int len,
                                       Direction direction);

  void apply_tx_offloads(int port);

  std::array<struct rte_ether_addr, MAX_IFS> mac_addrs;
  std::unordered_map<uint32_t, struct rte_ring*> rx_rings;
  struct rte_ether_addr conf_ports_eth_addr[RTE_MAX_ETHPORTS];
  std::unordered_map<uint32_t, struct rte_ring*> tx_rings;
  std::unordered_map<uint32_t, struct rte_mempool*> tx_burst_buffers;
  std::unordered_map<uint32_t, DPDKQueueConfig*> rx_dpdk_q_map_;
  std::unordered_map<uint32_t, DPDKQueueConfig*> tx_dpdk_q_map_;
  std::unordered_map<uint32_t, const RxQueueConfig*> rx_cfg_q_map_;
  std::unordered_map<uint16_t, std::pair<uint16_t, uint16_t>> port_q_num;
  struct rte_mempool* pkt_len_buffer;
  struct rte_mempool* rx_burst_buffer;
  struct rte_mempool* rx_flow_id_buffer;
  struct rte_mempool* rx_metadata;
  struct rte_mempool* tx_metadata;
  uint64_t timestamp_mask_{0};
  uint64_t timestamp_offset_{0};
  std::array<struct rte_eth_conf, MAX_INTERFACES> local_port_conf;
  DpdkStats stats_;
  std::thread stats_thread_;
  int num_init = 0;
};

};  // namespace holoscan::advanced_network<|MERGE_RESOLUTION|>--- conflicted
+++ resolved
@@ -71,12 +71,7 @@
   void run() override;
   static constexpr int JUMBOFRAME_SIZE = 9100;
   static constexpr int DEFAULT_NUM_TX_BURST = 256;
-<<<<<<< HEAD
-  static constexpr int DEFAULT_NUM_RX_BURST = 64;
-  static constexpr int MAX_NUM_RX_QUEUES = 64;
-=======
   static constexpr uint16_t DEFAULT_NUM_RX_BURST = 64;
->>>>>>> 30b8a28a
   uint16_t default_num_rx_desc = 8192;
   uint16_t default_num_tx_desc = 8192;
   int num_ports = 0;
